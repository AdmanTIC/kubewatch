/*
Copyright 2016 Skippbox, Ltd.

Licensed under the Apache License, Version 2.0 (the "License");
you may not use this file except in compliance with the License.
You may obtain a copy of the License at

    http://www.apache.org/licenses/LICENSE-2.0

Unless required by applicable law or agreed to in writing, software
distributed under the License is distributed on an "AS IS" BASIS,
WITHOUT WARRANTIES OR CONDITIONS OF ANY KIND, either express or implied.
See the License for the specific language governing permissions and
limitations under the License.
*/

package slack

import (
	"fmt"
	"log"
	"os"

	"github.com/slack-go/slack"

	"github.com/bitnami-labs/kubewatch/config"
	"github.com/bitnami-labs/kubewatch/pkg/event"
	kbEvent "github.com/bitnami-labs/kubewatch/pkg/event"
)

var slackColors = map[string]string{
	"Normal":  "good",
	"Warning": "warning",
	"Danger":  "danger",
}

var slackErrMsg = `
%s

You need to set both slack token and channel for slack notify,
using "--token/-t" and "--channel/-c", or using environment variables:

export KW_SLACK_TOKEN=slack_token
export KW_SLACK_CHANNEL=slack_channel

Command line flags will override environment variables

`

// Slack handler implements handler.Handler interface,
// Notify event to slack channel
type Slack struct {
	Token   string
	Channel string
	Title string
}

// Init prepares slack configuration
func (s *Slack) Init(c *config.Config) error {
	token := c.Handler.Slack.Token
	channel := c.Handler.Slack.Channel
	title := c.Handler.Slack.Title

	if token == "" {
		token = os.Getenv("KW_SLACK_TOKEN")
	}

	if channel == "" {
		channel = os.Getenv("KW_SLACK_CHANNEL")
	}

	if title == "" {
		title = os.Getenv("KW_SLACK_TITLE")
		if title == "" {
			title = "kubewatch"
		}
	}

	s.Token = token
	s.Channel = channel
	s.Title = title

	return checkMissingSlackVars(s)
}

// ObjectCreated calls notifySlack on event creation
func (s *Slack) ObjectCreated(obj interface{}) {
	notifySlack(s, obj, "created")
}

// ObjectDeleted calls notifySlack on event creation
func (s *Slack) ObjectDeleted(obj interface{}) {
	notifySlack(s, obj, "deleted")
}

// ObjectUpdated calls notifySlack on event creation
func (s *Slack) ObjectUpdated(oldObj, newObj interface{}) {
	notifySlack(s, newObj, "updated")
}

// TestHandler tests the handler configurarion by sending test messages.
func (s *Slack) TestHandler() {
	api := slack.New(s.Token)
	attachment := slack.Attachment{
		Fields: []slack.AttachmentField{
			{
				Title: "kubewatch",
				Value: "Testing Handler Configuration. This is a Test message.",
			},
		},
	}
	channelID, timestamp, err := api.PostMessage(s.Channel,
		slack.MsgOptionAttachments(attachment),
		slack.MsgOptionAsUser(true))
	if err != nil {
		log.Printf("%s\n", err)
		return
	}

	log.Printf("Message successfully sent to channel %s at %s", channelID, timestamp)
}

func notifySlack(s *Slack, obj interface{}, action string) {
	e := kbEvent.New(obj, action)
	api := slack.New(s.Token)
<<<<<<< HEAD
	params := slack.PostMessageParameters{}
	attachment := prepareSlackAttachment(e, s)
=======
	attachment := prepareSlackAttachment(e)
>>>>>>> de10c2f2

	channelID, timestamp, err := api.PostMessage(s.Channel,
		slack.MsgOptionAttachments(attachment),
		slack.MsgOptionAsUser(true))
	if err != nil {
		log.Printf("%s\n", err)
		return
	}

	log.Printf("Message successfully sent to channel %s at %s", channelID, timestamp)
}

func checkMissingSlackVars(s *Slack) error {
	if s.Token == "" || s.Channel == "" {
		return fmt.Errorf(slackErrMsg, "Missing slack token or channel")
	}

	return nil
}

func prepareSlackAttachment(e event.Event, s *Slack) slack.Attachment {

	attachment := slack.Attachment{
		Fields: []slack.AttachmentField{
<<<<<<< HEAD
			slack.AttachmentField{
				Title: s.Title,
=======
			{
				Title: "kubewatch",
>>>>>>> de10c2f2
				Value: e.Message(),
			},
		},
	}

	if color, ok := slackColors[e.Status]; ok {
		attachment.Color = color
	}

	attachment.MarkdownIn = []string{"fields"}

	return attachment
}<|MERGE_RESOLUTION|>--- conflicted
+++ resolved
@@ -123,12 +123,7 @@
 func notifySlack(s *Slack, obj interface{}, action string) {
 	e := kbEvent.New(obj, action)
 	api := slack.New(s.Token)
-<<<<<<< HEAD
-	params := slack.PostMessageParameters{}
 	attachment := prepareSlackAttachment(e, s)
-=======
-	attachment := prepareSlackAttachment(e)
->>>>>>> de10c2f2
 
 	channelID, timestamp, err := api.PostMessage(s.Channel,
 		slack.MsgOptionAttachments(attachment),
@@ -153,13 +148,8 @@
 
 	attachment := slack.Attachment{
 		Fields: []slack.AttachmentField{
-<<<<<<< HEAD
-			slack.AttachmentField{
+			{
 				Title: s.Title,
-=======
-			{
-				Title: "kubewatch",
->>>>>>> de10c2f2
 				Value: e.Message(),
 			},
 		},
